{% extends "maposmatic/base.html" %}

{% comment %}
 coding: utf-8

 maposmatic, the web front-end of the MapOSMatic city map generation system
 Copyright (C) 2012  David Decotigny
 Copyright (C) 2012  Frédéric Lehobey
 Copyright (C) 2012  Pierre Mauduit
 Copyright (C) 2012  David Mentré
 Copyright (C) 2012  Maxime Petazzoni
 Copyright (C) 2012  Thomas Petazzoni
 Copyright (C) 2012  Gaël Utard

 This program is free software: you can redistribute it and/or modify
 it under the terms of the GNU Affero General Public License as
 published by the Free Software Foundation, either version 3 of the
 License, or any later version.

 This program is distributed in the hope that it will be useful,
 but WITHOUT ANY WARRANTY; without even the implied warranty of
 MERCHANTABILITY or FITNESS FOR A PARTICULAR PURPOSE.  See the
 GNU Affero General Public License for more details.

 You should have received a copy of the GNU Affero General Public License
 along with this program.  If not, see <http://www.gnu.org/licenses/>.
{% endcomment %}
{% load i18n %}
{% load extratags %}

{% block body-class %}maps{% endblock %}
{% block menu-maps %}active{% endblock %}

{% block title %}{% trans "Maps" %}{% endblock %}

{% block page %}
{% with maps as data %}{% with form.cleaned_data.query as query %}{% include "maposmatic/pagination.html" %}{% endwith %}{% endwith %}
<h1>{% trans "Maps" %}</h1>
<br style="clear: both;" />

{% for map in maps.object_list %}
<div class="span12 map map-status-{{ map.status }}">
  <div class="info">
    {% if map.needs_waiting and map.current_position_in_queue %}
    <p class="queue-position">#{{ map.current_position_in_queue }}</p>
    {% endif %}
    <h2><a href="{% url "map-by-id" map.id %}">{{ map.maptitle }}</a></h2>

    <table class="table table-striped" width="95%">
      <tbody>
        <tr>
          {% if map.administrative_osmid %}
            <td><strong>{% trans "City" %}</strong></td>
            <td>{{ map.administrative_city }} ({{ map.administrative_osmid }})</td>
          {% else %}
            <td><strong>{% trans "Bounding Box" %}</strong></td>
            <td>({{ map.lat_upper_left|floatformat:3 }}, {{ map.lon_upper_left|floatformat:3 }}) &rarr;
                ({{ map.lat_bottom_right|floatformat:3 }}, {{ map.lon_bottom_right|floatformat:3 }})</td>
          {% endif %}
          <td rowspan="0" align="right" width="210">
            {% if map.get_thumbnail %}
              <img class="thumbnail" src="{{ map.get_thumbnail }}" />
            {% endif %}
          </td>
        </tr>
        <tr><td><strong>{% trans "Layout" %}</stong></td><td>{{ map.layout }}</td></tr>
        <tr><td><strong>{% trans "Stylesheet" %}</strong></td><td>{{ map.stylesheet }}</td></tr>
	{% if map.overlay %}
        <tr><td><strong>{% trans "Overlay(s)" %}</strong></td><td>{{ map.overlay }}</td></tr>
	{% endif %}
	{% if map.track %}
        <tr><td><strong>{% trans "GPX track" %}</strong></td><td>{{ map.track|file_basename }}</td></tr>
	{% endif %}
	{% if map.umap %}
        <tr><td><strong>{% trans "UMAP file" %}</strong></td><td>{{ map.umap|file_basename }}</td></tr>
	{% endif %}
        <tr><td><strong>{% trans "Paper format" %}</strong></td><td>{{ map.paper_width_mm }}&times;{{ map.paper_height_mm }} mm²</td></tr>
        <tr><td><strong>{% trans "Map locale" %}</strong></td><td>{{ MAP_LANGUAGES|getitem:map.map_language }}</td></tr>

        {% with map.submission_time|date:"DATETIME_FORMAT" as date %}
          <tr><td><strong>{% trans "Request submitted" %}</strong></td><td>{{ date }}</td></tr>
        {% endwith %}

        {% if map.is_rendering %}
        {% with map.startofrendering_time|date:"DATETIME_FORMAT" as date %}
          <tr><td><strong>{% trans "Rendering started" %}</strong></td><td>{{ date }}</td></tr>
        {% endwith %}
        {% endif %}

        {% if map.is_done or map.is_obsolete %}
        {% with map.startofrendering_time|date:"DATETIME_FORMAT" as date %}
          <tr><td><strong>{% trans "Rendering started" %}</strong></td><td>{{ date }}</td></tr>
        {% endwith %}
        {% with map.endofrendering_time|date:"DATETIME_FORMAT" as date %}
          <tr><td><strong>{% trans "Rendering completed" %}</strong></td><td>{{ date }}</td></tr>
        {% endwith %}
<<<<<<< HEAD
{% comment %}}
        {% with startdate=map.startofrendering_time|date:"DATETIME_FORMAT" enddate=map.endofrendering_time|date:"DATETIME_FORMAT" %}
          <tr><td><strong>{% trans "Render time" %}</strong></td><td>{{ enddate|timesince:startdate }}</td></tr>
        {% endwith %}
{% endcomment %}}
=======
{% comment %}
        {% with startdate=map.startofrendering_time|date:"DATETIME_FORMAT" enddate=map.endofrendering_time|date:"DATETIME_FORMAT" %}
          <tr><td><strong>{% trans "Render time" %}</strong></td><td>{{ enddate|timesince:startdate }}</td></tr>
        {% endwith %}
{% endcomment %}
>>>>>>> 9bfe1998
        {% endif %}

        {% if map.is_cancelled %}
        {% with map.endofrendering_time|date:"DATETIME_FORMAT" as date %}
          <tr><td><strong>{% trans "Rendering cancelled" %}</strong></td><td>{{ date }}</td></tr>
        {% endwith %}
        {% endif %}
        </tr>
      </tbody>
    </table>

    {% if map.is_waiting %}
      <a class="btn disabled tooltipped"
         data-placement="top"
         data-original-title="{% with map.submission_time|timesince as date %}
           {% blocktrans %}Pending, submitted {{ date }} ago{% endblocktrans %}
         {% endwith %}">
        <i class="glyphicon glyphicon-time"></i> {% trans "Pending..." %}
      </a>
    {% endif %}
    {% if map.is_rendering %}
      <a class="btn disabled tooltipped"
         data-placement="top"
         data-original-title="
         {% with map.startofrendering_time|timesince:map.endofrendering_time as date %}
           {% blocktrans %}Rendering is in progress, started {{ date }} ago{% endblocktrans %}
         {% endwith %}">
        <i class="glyphicon glyphicon-refresh"></i> {% trans "Rendering..." %}
      </a>
    {% endif %}
    {% if map.is_done_ok and map.has_output_files %}
      <div class="btn-group">
        {% with map.output_files.maps.pdf as file %}
        <a href="{{ file.0 }}" class="btn btn-primary">
          <i class="glyphicon glyphicon-download-alt"></i> {% trans "Download" %}
        </a>
        {% endwith %}
        <button class="btn btn-primary dropdown-toggle tooltipped"
                data-toggle="dropdown"
                data-original-title="{% trans "Download other formats and map indeces" %}">
          <span class="caret"></span>
        </button>
        <ul class="dropdown-menu">
        {% for format,file in map.output_files.maps.items %}
          <li><a href="{{ file.0 }}" title="{{ file.1 }}">{{ format|upper }} {% trans "map" %} ({{ file.2|filesizeformat }})</a></li>
        {% endfor %}

        {% if map.output_files.indeces|length %}
          <li class="divider"></li>
          {% for format,file in map.output_files.indeces.items %}<li><a href="{{ file.0 }}" title="{{ file.1 }}">{{ format|upper }} {% trans "index" %}</a></li>{% endfor %}
        {% endif %}
        </ul>
      </div>
    {% endif %}
    {% if not map.is_done_ok and not map.needs_waiting %}
      {% if map.get_errorlog %}
      <a class="btn btn-large tooltipped"
         href="{{map.get_errorlog}}"
         target="_blank"
         data-placement="right"
         data-original-title="{% trans "Something went wrong while processing this job." %}">
        <i class="glyphicon glyphicon-ban-circle"></i> {% trans "Error log" %}
      </a>
      {% else %}
      <a class="btn disabled tooltipped"
         data-placement="top"
         data-original-title="{{ map.status|job_status_to_str:map.resultmsg }}">
        <i class="glyphicon glyphicon-ban-circle"></i> {% trans "Download" %}
      </a>
      {% endif %}
    {% endif %}

    <form class="form-horizontal pull-right" method="post" action="{% url "recreate" %}">
      <input type="hidden" name="id" value="{{ map.id }}" />
      <button class="btn tooltipped"
              data-original-title="{% trans "Recreate map" %}"
              type="submit" {% if map.needs_waiting or not map.can_recreate %}disabled="disabled"{% endif %}>
        <i class="glyphicon glyphicon-refresh"></i>
      </button>

<!--
      <a class="btn popovered {% if not map.get_thumbnail %}disabled{% endif %}"
         rel="popover" data-placement="left" data-html="true"
         data-original-title="{% trans "Map thumbnail" %}"
         data-content='<img class="thumbnail" src="{{ map.get_thumbnail }}" />'>
         <i class="glyphicon glyphicon-search"></i>
      </a>
-->
    </form>
  </div>

<!--
  {% if gis_lastupdate %}
  <div class="mapthumbnail" id="map-{{ map.id }}"
       data-geo-osm-id="{{ map.administrative_osmid }}"
       data-geo-from-lat="{{ map.lat_upper_left }}"
       data-geo-from-lon="{{ map.lon_upper_left }}"
       data-geo-to-lat="{{ map.lat_bottom_right }}"
       data-geo-to-lon="{{ map.lon_bottom_right }}"></div>
  {% endif %}
-->
</div>
{% empty %}
<p>
{% ifequal form.cleaned_data.query "" %}
  {% blocktrans %}Our database does not contain any rendered maps for the moment.{% endblocktrans %}
{% else %}
  {% blocktrans %}No map matches your query.{% endblocktrans %} <a href="{% url "new" %}">{% trans "Create a new map!" %}</a>
{% endifequal %}
</p>
{% endfor %}

{% with maps as data %}{% with form.cleaned_data.query as query %}{% include "maposmatic/pagination.html" %}{% endwith %}{% endwith %}
{% endblock %}<|MERGE_RESOLUTION|>--- conflicted
+++ resolved
@@ -94,19 +94,11 @@
         {% with map.endofrendering_time|date:"DATETIME_FORMAT" as date %}
           <tr><td><strong>{% trans "Rendering completed" %}</strong></td><td>{{ date }}</td></tr>
         {% endwith %}
-<<<<<<< HEAD
-{% comment %}}
-        {% with startdate=map.startofrendering_time|date:"DATETIME_FORMAT" enddate=map.endofrendering_time|date:"DATETIME_FORMAT" %}
-          <tr><td><strong>{% trans "Render time" %}</strong></td><td>{{ enddate|timesince:startdate }}</td></tr>
-        {% endwith %}
-{% endcomment %}}
-=======
 {% comment %}
         {% with startdate=map.startofrendering_time|date:"DATETIME_FORMAT" enddate=map.endofrendering_time|date:"DATETIME_FORMAT" %}
           <tr><td><strong>{% trans "Render time" %}</strong></td><td>{{ enddate|timesince:startdate }}</td></tr>
         {% endwith %}
 {% endcomment %}
->>>>>>> 9bfe1998
         {% endif %}
 
         {% if map.is_cancelled %}
