{% extends "maposmatic/base.html" %}

{% comment %}
 coding: utf-8

 maposmatic, the web front-end of the MapOSMatic city map generation system
 Copyright (C) 2012  David Decotigny
 Copyright (C) 2012  Frédéric Lehobey
 Copyright (C) 2012  Pierre Mauduit
 Copyright (C) 2012  David Mentré
 Copyright (C) 2012  Maxime Petazzoni
 Copyright (C) 2012  Thomas Petazzoni
 Copyright (C) 2012  Gaël Utard

 This program is free software: you can redistribute it and/or modify
 it under the terms of the GNU Affero General Public License as
 published by the Free Software Foundation, either version 3 of the
 License, or any later version.

 This program is distributed in the hope that it will be useful,
 but WITHOUT ANY WARRANTY; without even the implied warranty of
 MERCHANTABILITY or FITNESS FOR A PARTICULAR PURPOSE.  See the
 GNU Affero General Public License for more details.

 You should have received a copy of the GNU Affero General Public License
 along with this program.  If not, see <http://www.gnu.org/licenses/>.
{% endcomment %}
{% load i18n %}
{% load extratags %}

{% block body-class %}new{% endblock %}
{% block menu-new %}active{% endblock %}

{% block title %}{% trans "Create map" %}{% endblock %}
{% block extrajs %}
{% include "maposmatic/suggest.js" %}
{% include "maposmatic/wizard.js" %}

{% endblock %}

{% block page %}
<h1 id="submitmapform">{% trans "Generate your own map" %}</h1>

<div class="row" style="margin-top: 30px;">
  <div class="col-lg-12">
    <form id="mainfrm" method="post" enctype="multipart/form-data" action="{% url "new" %}#submitmapform">
      <div id="wizard" class="carousel slide">
        <div class="carousel-inner">

          <div class="item active" id="wizard-step-location">
            <div class="row">
              <div class="col-lg-12">
                <ul class="nav nav-tabs" id="locTabs">
                  <li>
                    <label for="id_mode_0" data-target="#step-location-admin">
                      <input name="mode" value="admin" id="id_mode_0" type="radio" />
                      {% trans "City search" %}
                    </label>
                  </li>
                  <li class="active">
                    <label for="id_mode_1" data-target="#step-location-bbox">
                      <input name="mode" value="bbox" id="id_mode_1" type="radio" checked="checked"/>
                      {% trans "Geographic area" %}
                    </label>
                  </li>
                  <li>
                    <label for="id_mode_2" data-target="#step-location-gpx">
                      <input name="mode" value="gpx" id="id_mode_2" type="radio" />
                      {% trans "GPX track" %}
                    </label>
                  </li>
                  <li>
                    <label for="id_mode_3" data-target="#step-location-umap">
                      <input name="mode" value="umap" id="id_mode_2" type="radio" />
                      {% trans "Umap data file" %}
                    </label>
                  </li>
		</ul>

                <div class="tab-content">
                  <div class="tab-pane" id="step-location-admin">
                    <div style="position: relative;">
                    {{ form.administrative_city }}
                    <i class="glyphicon glyphicon-refresh suggest-icon" id="loading-icon"></i>
                    <i class="glyphicon glyphicon-warning-sign suggest-icon" id="error-icon"></i>
                    <ul id="suggest" class="dropdown-menu" role="menu"
                        aria-labelledby="id_administrative_city">
                    </ul>

                    {{ form.errors }}
                    </div>

                    {{ form.administrative_osmid }}
                    {{ form.administrative_osmid.errors }}
                    {{ form.administrative_city.errors }}
                  </div>
                  <div class="tab-pane active" id="step-location-bbox">
                    {{ form.bbox }}
                  </div>
		  <div class="tab-pane" id="step-location-gpx">
		    <div class="col-lg-12">
		      <h4>{% trans "GPX track" %}</h4>
		      <div>
                        Upload a GPX file here. The GPX track stored in this file, and any named waypoints, 
			will be drawn on top of the created map.
		      </div>
		      <fieldset id="track-file">
			<legend>{% trans "GPX track file" %}</legend>
			{{ form.track }}
		      </fieldset>
		      <p/>
                      <div style="border-radius: 25px; border: 2px solid #ff0000; padding: 20px; background: #ff7f7f;">
			<b>Note:</b> The uploaded file will not be made available to anyone, the map created using this
			file <b>will be publicly visible</b> though.<br/>Do <b>NOT</b> upload any data you don't want to be publicly
			visible.
		      </div>
		    </div>
		  </div>
		  <div class="tab-pane" id="step-location-umap">
		    <div class="col-lg-12">
		      <h4>{% trans "Umap data file" %}</h4>
		      <div>
  		        Upload an <a href="https://umap.openstreetmap.fr/">Umap</a> file here. 
			<p/>
			Markers, lines and shapes that have been placed on that Umap will be
			printed on top of the generated map.
		      </div>
		      <fieldset id="umap-file">
			<legend>{% trans "Umap data file" %}</legend>
			{{ form.umap }}
		      </fieldset>
		      <p/>
                      <div style="border-radius: 25px; border: 2px solid #ff0000; padding: 20px; background: #ff7f7f;">
			<b>Note:</b> The uploaded file will not be made available to anyone, the map created using this
			file <b>will be publicly visible</b> though.<br/>Do <b>NOT</b> upload any data you don't want to be publicly
			visible.
		      </div>
		    </div>
		  </div>
                </div>
              </div>
            </div>

            <div class="alert alert-info">
              <h4>{% trans "Geographic area selection" %}</h4>
              <p>
{% blocktrans %}Start by choosing the city or geographic area you want to
render. Suggestions will appear as you start typing. If you can't find the city
you want, or if you prefer to choose the exact area you want to render
yourself, select the <em>Geographic area</em> tab and use the mini-map to set
the limits of the rendered area.{% endblocktrans %}
              </p>
            </div>
          </div>

          <div class="item" id="wizard-step-layout">

            <div class="row">
              <div class="col-lg-6">
                <fieldset>
                  <legend>{% trans "Layout" %}</legend>
                  {{ form.layout }}
                </fieldset>
              </div>
<<<<<<< HEAD
              <div class="span6">
                <img id="layout-preview" align="right" src="/media/img/layout/plain.png"/>
=======
              <div class="col-lg-6">
                <img id="layout-preview" align="right" src="/media/img/layout/{{request.session.new_layout}}.png"/>
>>>>>>> 9bfe1998
              </div>
            </div>

            <div class="alert alert-info">
              <h4>{% trans "Map layout" %}</h4>
              <p>
{% blocktrans %}The map layout determines how the map and the index are
rendered. The <em>Multi-page layout</em> produces a booklet very suitable for
printing and binding.{% endblocktrans %}
              </p>
            </div>
          </div>

          <div class="item" id="wizard-step-stylesheet">

            <div class="row">
              <div class="col-lg-6">
                <fieldset>
                  <legend>{% trans "Stylesheet" %}</legend>
                  {{ form.stylesheet }}
                </fieldset>
              </div>
              <div class="col-lg-6">
		<img id="style-preview" align="right" src="/media/img/style/{{request.session.new_stylesheet}}.jpg"/> {# TODO: need to pick first style from list here #}
              </div>
            </div>

            <div class="alert alert-info">
              <h4>{% trans "Map stylesheet" %}</h4>
              <p>
{% blocktrans %}The map stylesheet determines the style and appearance of the map itself. Note that the stylesheet also drives what details 
will be visible on the map.{% endblocktrans %}
              </p>
            </div>
          </div>

          <div class="item" id="wizard-step-overlay">

            <div class="row">
              <div class="col-lg-6">
                <fieldset>
                  <legend>{% trans "Overlays" %}</legend>
                  {{ form.overlay }}
                </fieldset>
              </div>
              <div class="col-lg-6">
                <img id="overlay-preview" align="right" src="/media/img/empty.png"/> {# TODO: select default here, too #}
              </div>
            </div>

            <div class="alert alert-info">
              <h4>{% trans "Map overlays" %}</h4>
              <p>
{% blocktrans %}Overlays render extra objects on top of the chosen base style. Multiple overlays can be selected to add different kinds of additional information on top of the map.{% endblocktrans %}
              </p>
            </div>
          </div>

          <div class="item" id="wizard-step-paper-size">
            <div class="row" id="paper-selection">
              <div class="col-lg-6">
                <fieldset id="paper-size">
                  <legend>{% trans "Paper size" %}</legend>
                  {{ form.papersize }}
                  {{ form.paper_width_mm }}
                  {{ form.paper_height_mm }}
                </fieldset>
              </div>
              <div class="col-lg-6">
                <fieldset id="paper-orientation">
                  <legend>{% trans "Paper orientation" %}</legend>
                  {{ form.paperorientation }}
                </fieldset>
              </div>
            </div>

            <div class="row">
              <div class="alert alert-error" id="paper-size-loading-error">
                {% blocktrans %}An error occured while retrieving compatible paper sizes.{% endblocktrans %}
              </div>
              <div class="alert alert-info" id="paper-size-loading">
                {% blocktrans %}<i class="glyphicon glyphicon-refresh"></i> Calculating available paper formats for your map...{% endblocktrans %}
              </div>
            </div>

            <div class="alert alert-info">
              <h4>{% trans "Paper format and size" %}</h4>
              <p>
                {% blocktrans %}Select the desired format, size and orientation for your map.{% endblocktrans %}
              </p>
            </div>
          </div>

          <div class="item" id="wizard-step-lang-title">
            <div class="row">
              <div class="col-lg-8">
                <fieldset>
                  <legend>{% trans "Map title" %}</legend>
                  {{ form.maptitle }}
                </fieldset>
              </div>
              <div class="col-lg-4">
                <fieldset>
                  <legend>{% trans "Language" %}</legend>
                  {{ form.map_language }}
                </fieldset>
              </div>
            </div>
            <div class="row">
              <div class="col-lg-12">
		<br/>
                 <fieldset>
                   <legend>{% trans "Your Email address (for notifications, optional)" %}</legend>
                   {{ form.submittermail }}
                 </fieldset>
              </div>
            </div>

            <button id="id_go_next_btn" type="button" class="btn btn-lg btn-success pull-right" value="submit" onclick="$('#mainfrm').submit()">
              {% trans "Generate &raquo;" %}<i class="glyphicon glyphicon-ok-circle"></i>
            </button>

	    <div class="row" style="margin-top: 30px;">
              <div class="col-lg-12">
	        <br/><hr/><hr/>
                <fieldset id="summary">
                  <legend>{% trans "Summary" %}</legend>
                  <table class="table table-striped">
                    <tbody>
                      <tr><td>{% trans "Location:" %}</td><td id="summary-location"></td></tr>
                      <tr><td>{% trans "Layout:" %}</td><td id="summary-layout"></td></tr>
                      <tr><td>{% trans "Stylesheet:" %}</td><td id="summary-stylesheet"></td></tr>
                      <tr><td>{% trans "Overlay:" %}</td><td id="summary-overlay"></td></tr>
                      <tr><td>{% trans "Paper format:" %}</td><td id="summary-paper-size"></td></tr>
                    </tbody>
                  </table>
                </fieldset>

              </div>
            </div>

            <div class="alert alert-info">
              <h4>{% trans "Almost there!" %}</h4>
              <p>
{% blocktrans %}You're almost ready to request to map rendering! Select the map
language, eventually adjust the title of your map, and you're good to go!{% endblocktrans %}
              </p>
            </div>
          </div>
        </div>

        <a href="#wizard" id="prevlink" class="carousel-control left" data-slide="prev">
	  <span class="glyphicon glyphicon-chevron-left" stle="color:blue" title="back"></span>
          <span class="sr-only">Prev</span>
        </a>
        <a href="#wizard" id="nextlink" class="carousel-control right" data-slide="next">
	  <span class="glyphicon glyphicon-chevron-right" style="color:blue" title="next"></span>
          <span class="sr-only">Next</span>
        </a>
    </form>
  </div>
</div>
{% endblock %}<|MERGE_RESOLUTION|>--- conflicted
+++ resolved
@@ -162,13 +162,8 @@
                   {{ form.layout }}
                 </fieldset>
               </div>
-<<<<<<< HEAD
-              <div class="span6">
-                <img id="layout-preview" align="right" src="/media/img/layout/plain.png"/>
-=======
               <div class="col-lg-6">
                 <img id="layout-preview" align="right" src="/media/img/layout/{{request.session.new_layout}}.png"/>
->>>>>>> 9bfe1998
               </div>
             </div>
 
