--- conflicted
+++ resolved
@@ -65,11 +65,8 @@
                              widget=forms.RadioSelect)
     layout = forms.ChoiceField(choices=(), widget=forms.RadioSelect)
     stylesheet = forms.ChoiceField(choices=(), widget=forms.RadioSelect)
-<<<<<<< HEAD
     overlay = forms.ChoiceField(choices=(), widget=forms.RadioSelect, required=False)
-=======
     overlay = forms.MultipleChoiceField(choices=(), widget=forms.CheckboxSelectMultiple, required=False)
->>>>>>> 522af836
     papersize = forms.ChoiceField(choices=(), widget=forms.RadioSelect)
     paperorientation = forms.ChoiceField(choices=ORIENTATION,
                                          widget=forms.RadioSelect)
@@ -131,10 +128,6 @@
         self.fields['stylesheet'].initial = stylesheets[0].name
 
         self.fields['overlay'].choices = []
-<<<<<<< HEAD
-        self.fields['overlay'].choices.append(('', _('no overlay')))
-=======
->>>>>>> 522af836
         for s in overlays:
             if s.description is not None:
                 description = mark_safe(s.description)
@@ -171,15 +164,10 @@
         title = cleaned_data.get("maptitle")
         layout = cleaned_data.get("layout")
         stylesheet = cleaned_data.get("stylesheet")
-<<<<<<< HEAD
-        overlay = cleaned_data.get("overlay")
-=======
         overlay_array = []
         for overlay in cleaned_data.get("overlay"):
 	    overlay_array.append(overlay.encode('ascii'))
         overlay = ",".join(overlay_array)
->>>>>>> 522af836
-
         if cleaned_data.get("paperorientation") == 'landscape':
             cleaned_data["paper_width_mm"], cleaned_data["paper_height_mm"] = \
                 cleaned_data.get("paper_height_mm"), cleaned_data.get("paper_width_mm")
