{
  "name": "maposmatic",
  "homepage": "https://github.com/hholzgra/maposmatic",
  "description": "maposmatic django web frontend",
  "main": "manage.py",
  "keywords": [
    "osm",
    "print"
  ],
  "authors": [
    "Hartmut Holzgraefe <hartmut@php.net>"
  ],
  "license": "MIT",
  "ignore": [
    "**/.*",
    "node_modules",
    "bower_components",
    "www/static/bower",
    "test",
    "tests"
  ],
  "dependencies": {
    "jquery": "^1.11.0",
    "font-awesome": "^4.6.3",
    "bootstrap": "~3",
    "leaflet": "^0.7.7",
    "leaflet-search": "^2.6.1",
    "Leaflet.EasyButton": "^1.3.1",
    "leaflet-areaselect": "*",
    "leaflet-locationfilter": "*",
    "leaflet-providers": "^1.1.15",
    "leaflet.locatecontrol": "^0.62.0",
<<<<<<< HEAD
    "Leaflet.RestoreView": "https://github.com/makinacorpus/Leaflet.RestoreView.git"
=======
    "Leaflet.RestoreView": "https://github.com/makinacorpus/Leaflet.RestoreView.git",
    "leaflet-gpx": "https://github.com/mpetazzoni/leaflet-gpx.git#^1.3.1"
>>>>>>> 9bfe1998
  }
}<|MERGE_RESOLUTION|>--- conflicted
+++ resolved
@@ -30,11 +30,7 @@
     "leaflet-locationfilter": "*",
     "leaflet-providers": "^1.1.15",
     "leaflet.locatecontrol": "^0.62.0",
-<<<<<<< HEAD
-    "Leaflet.RestoreView": "https://github.com/makinacorpus/Leaflet.RestoreView.git"
-=======
     "Leaflet.RestoreView": "https://github.com/makinacorpus/Leaflet.RestoreView.git",
     "leaflet-gpx": "https://github.com/mpetazzoni/leaflet-gpx.git#^1.3.1"
->>>>>>> 9bfe1998
   }
 }