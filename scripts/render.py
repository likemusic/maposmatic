#!/usr/bin/python
# coding: utf-8

# maposmatic, the web front-end of the MapOSMatic city map generation system
# Copyright (C) 2009  David Decotigny
# Copyright (C) 2009  Frédéric Lehobey
# Copyright (C) 2009  David Mentré
# Copyright (C) 2009  Maxime Petazzoni
# Copyright (C) 2009  Thomas Petazzoni
# Copyright (C) 2009  Gaël Utard

# This program is free software: you can redistribute it and/or modify
# it under the terms of the GNU Affero General Public License as
# published by the Free Software Foundation, either version 3 of the
# License, or any later version.

# This program is distributed in the hope that it will be useful,
# but WITHOUT ANY WARRANTY; without even the implied warranty of
# MERCHANTABILITY or FITNESS FOR A PARTICULAR PURPOSE.  See the
# GNU Affero General Public License for more details.

# You should have received a copy of the GNU Affero General Public License
# along with this program.  If not, see <http://www.gnu.org/licenses/>.

import ctypes
import datetime
import Image
import logging
import multiprocessing
import os
import smtplib
import sys
import threading
import traceback
import subprocess

import ocitysmap
from ocitysmap import renderers
from www.maposmatic.models import MapRenderingJob
from www.settings import ADMINS, OCITYSMAP_CFG_PATH, MEDIA_ROOT
from www.settings import RENDERING_RESULT_PATH, RENDERING_RESULT_FORMATS
from www.settings import DAEMON_ERRORS_SMTP_HOST, DAEMON_ERRORS_SMTP_PORT
from www.settings import DAEMON_ERRORS_EMAIL_FROM
from www.settings import DAEMON_ERRORS_EMAIL_REPLY_TO
from www.settings import DAEMON_ERRORS_JOB_URL

RESULT_SUCCESS = 0
RESULT_KEYBOARD_INTERRUPT = 1
RESULT_PREPARATION_EXCEPTION = 2
RESULT_RENDERING_EXCEPTION = 3
RESULT_TIMEOUT_REACHED = 4

THUMBNAIL_SUFFIX = '_small.png'

EXCEPTION_EMAIL_TEMPLATE = """From: MapOSMatic rendering daemon <%(from)s>
Reply-To: %(replyto)s
To: %(to)s
Content-Type: text/plain; charset=utf-8
Content-Transfer-Encoding: 8bit
Subject: Rendering of job #%(jobid)d failed
Date: %(date)s

An error occured while rendering job #%(jobid)d!

%(tb)s

Job information:

%(jobinfo)s

You can view the job page at <%(url)s>.
-- 
MapOSMatic
"""

l = logging.getLogger('maposmatic')

class ThreadingJobRenderer:
    """
    The ThreadingJobRenderer is a wrapper around a JobRendered thread that
    implements timeout management. If the timeout is reached, the thread is
    suspended, cleaned up and killed.
    """

    def __init__(self, job, timeout=3600, prefix=None):
        """Initializes this ThreadingJobRenderer with a given job and a timeout.

        Args:
            job (MapRenderingJob): the job to render.
            timeout (int): a timeout, in seconds (defaults to 20 minutes).
            prefix (string): renderer map_areas table prefix.
        """

        self.__job = job
        self.__timeout = timeout
        self.__thread = JobRenderer(job, prefix)

    def run(self):
        """Renders the job using a JobRendered, encapsulating all processing
        errors and exceptions, with the addition here of a processing timeout.

        Returns one of the RESULT_ constants.
        """

        self.__thread.start()
        self.__thread.join(self.__timeout)

        # If the thread is no longer alive, the timeout was not reached and all
        # is well.
        if not self.__thread.isAlive():
            if self.__thread.result != 0:
                self.__job.remove_all_files()
            return self.__thread.result

        l.info("Rendering of job #%d took too long (timeout reached)!" %
               self.__job.id)

        # Kill the thread, clean up and return TIMEOUT_REACHED
        self.__thread.kill()
        del self.__thread

        # Remove the job files
        self.__job.remove_all_files()

        l.debug("Worker removed.")
        return RESULT_TIMEOUT_REACHED


class ForkingJobRenderer:

    def __init__(self, job, timeout=3600, prefix=None):
        self.__job = job
        self.__timeout = timeout
        self.__renderer = JobRenderer(job, prefix)
        self.__process = multiprocessing.Process(target=self._wrap)

    def run(self):
        self.__process.start()
        self.__process.join(self.__timeout)

        # If the process is no longer alive, the timeout was not reached and
        # all is well.
        if not self.__process.is_alive():
            if self.__process.exitcode != 0:
                self.__job.remove_all_files()

            # If the exit code is < 0, it means the subprocess was terminated
            # abnormaly (by signal). In this situation, we need to report a
            # rendering exception.
            if self.__process.exitcode >= 0:
                return self.__process.exitcode
            return RESULT_RENDERING_EXCEPTION

        l.info("Rendering of job #%d took too long (timeout reached)!" %
            self.__job.id)

        # Kill the process, clean up and return TIMEOUT_REACHED
        self.__process.terminate()
        del self.__process

        # Remove job files
        self.__job.remove_all_files()

        l.debug("Process terminated.")
        return RESULT_TIMEOUT_REACHED

    def _wrap(self):
        sys.exit(self.__renderer.run())


class JobRenderer(threading.Thread):
    """
    A simple, blocking job renderer. Can be used as a thread.
    """

    def __init__(self, job, prefix):
        threading.Thread.__init__(self, name='renderer-%d' % job.id)
        self.job = job
        self.prefix = prefix
        self.result = None

    def __get_my_tid(self):
        if not self.isAlive():
            raise threading.ThreadError("the thread is not active")

        # Do we have it cached?
        if hasattr(self, '__thread_id'):
            return self.__thread_id

        # If not, look for it
        for tid, tobj in threading._active.items():
            if tobj is self:
                self.__thread_id = tid
                return self.__thread_id

        raise AssertionError("Could not resolve the thread's ID")

    def kill(self):
        l.debug("Killing job #%d's worker thread..." % self.job.id)
        res = ctypes.pythonapi.PyThreadState_SetAsyncExc(self.__get_my_tid(),
                ctypes.py_object(SystemExit))
        if res == 0:
            raise ValueError("Invalid thread ID")
        elif res != 1:
            ctypes.pythonapi.PyThreadState_SetAsyncExc(self.__get_my_tid(), 0)
            raise SystemError("PyThreadState_SetAsync failed")

    def _email_exception(self, e):
        """This method can be used to send the given exception by email to the
        configured admins in the project's settings."""

        if not ADMINS or not DAEMON_ERRORS_SMTP_HOST:
            return

        try:
            l.info("Emailing rendering exceptions to the admins (%s) via %s:%d..." %
                (', '.join([admin[1] for admin in ADMINS]),
                 DAEMON_ERRORS_SMTP_HOST,
                 DAEMON_ERRORS_SMTP_PORT))

            mailer = smtplib.SMTP()
            mailer.connect(DAEMON_ERRORS_SMTP_HOST, DAEMON_ERRORS_SMTP_PORT)

            jobinfo = []
            for k in sorted(self.job.__dict__.keys()):
                # We don't care about state that much, especially since it
                # doesn't display well
                if k != '_state':
                    jobinfo.append('  %s: %s' % (k, str(self.job.__dict__[k])))

            msg = EXCEPTION_EMAIL_TEMPLATE % \
                    { 'from': DAEMON_ERRORS_EMAIL_FROM,
                      'replyto': DAEMON_ERRORS_EMAIL_REPLY_TO,
                      'to': ', '.join(['%s <%s>' % admin for admin in ADMINS]),
                      'jobid': self.job.id,
                      'jobinfo': '\n'.join(jobinfo),
                      'date': datetime.datetime.now().strftime('%a, %d %b %Y %H:%M:%S %Z'),
                      'url': DAEMON_ERRORS_JOB_URL % self.job.id,
                      'tb': traceback.format_exc(e)
                    }

            mailer.sendmail(DAEMON_ERRORS_EMAIL_FROM,
                    [admin[1] for admin in ADMINS], msg)
            l.info("Error report sent.")
        except Exception, e:
            l.exception("Could not send error email to the admins!")

    def _gen_thumbnail(self, prefix, paper_width_mm, paper_height_mm):
        l.info('Creating map thumbnail...')

        if self.job.layout == "multi_page":
            # Depending on whether we're rendering landscape or
            # portrait, adapt how the tiling is done.
            if paper_width_mm > paper_height_mm:
                tile = "1x2"
            else:
                tile = "2x1"

            # With the 'montage' command from ImageMagick, create an
            # image with the first two pages of the PDF (cover page
            # and overview page).
            montage_cmd = [ "montage", "-tile", tile, "%s.pdf[0]" % prefix,
                            "%s.pdf[2]" % prefix, "-geometry", "+10+10",
                            "-shadow", "%s%s" % (prefix, THUMBNAIL_SUFFIX) ]
            subprocess.check_call(montage_cmd)

            # And now scale it to the normal thumbnail size
            mogrify_cmd = [ "mogrify", "-scale", "200x200",
                            "%s%s" % (prefix, THUMBNAIL_SUFFIX) ]
            subprocess.check_call(mogrify_cmd)

        elif 'png' in RENDERING_RESULT_FORMATS:
                img = Image.open(prefix + '.png')
                img.thumbnail((200, 200), Image.ANTIALIAS)
                img.save(prefix + THUMBNAIL_SUFFIX)

    def run(self):
        """Renders the given job, encapsulating all processing errors and
        exceptions.

        This does not affect the job entry in the database in any way. It's the
        responsibility of the caller to do maintain the job status in the
        database.

        Returns one of the RESULT_ constants.
        """

        l.info("Rendering job #%d '%s'..." % (self.job.id, self.job.maptitle))

        try:
            renderer = ocitysmap.OCitySMap(OCITYSMAP_CFG_PATH)
            config = ocitysmap.RenderingConfiguration()
            config.title = self.job.maptitle
            config.osmid = self.job.administrative_osmid

            if config.osmid:
                bbox_wkt, area_wkt \
                    = renderer.get_geographic_info(config.osmid)
                config.bounding_box = ocitysmap.coords.BoundingBox.parse_wkt(
                    bbox_wkt)
            else:
                config.bounding_box = ocitysmap.coords.BoundingBox(
                        self.job.lat_upper_left,
                        self.job.lon_upper_left,
                        self.job.lat_bottom_right,
                        self.job.lon_bottom_right)

            if self.job.track and self.job.track_bbox_mode:
               gpx_bbox = ocitysmap.coords.BoundingBox.parse_gpx(os.path.join(MEDIA_ROOT, self.job.track.url))
               if self.job.track_bbox_mode == 1:
                 # 1 -> merge GPX and map bounding box
                 config.bounding_box.merge(gpx_bbox)
               elif self.job.track_bbox_mode == 2: 
                 # 2 -> replace map bbox with GPX bbox
                 config.bounding_box = gpx_bbox

            config.language = self.job.map_language
            config.stylesheet = renderer.get_stylesheet_by_name(
                self.job.stylesheet)
            config.overlays = []
	    if self.job.overlay:
                for overlay in self.job.overlay.split(","):
                    config.overlays.append(renderer.get_overlay_by_name(overlay))
<<<<<<< HEAD
            if self.job.track:
                config.gpx_file = os.path.join(MEDIA_ROOT, self.job.track.name)
            else:
                config.gpx_file = False
=======
            config.gpx_file = os.path.join(MEDIA_ROOT, self.job.track.name)
            config.track_bbox_mode = self.job.track_bbox_mode
>>>>>>> afdcf40c
            config.paper_width_mm = self.job.paper_width_mm
            config.paper_height_mm = self.job.paper_height_mm
        except KeyboardInterrupt:
            self.result = RESULT_KEYBOARD_INTERRUPT
            l.info("Rendering of job #%d interrupted!" % self.job.id)
            return self.result
        except Exception, e:
            self.result = RESULT_PREPARATION_EXCEPTION
            l.exception("Rendering of job #%d failed (exception occurred during"
                        " data preparation)!" % self.job.id)
            errfile = os.path.join(RENDERING_RESULT_PATH, self.job.files_prefix() + "-errors.txt")
            fp = open(errfile, "w")
            traceback.print_exc(file=fp)
            fp.close()
            self._email_exception(e)
            return self.result

        prefix = os.path.join(RENDERING_RESULT_PATH, self.job.files_prefix())

        try:
            # Get the list of output formats (PNG, PDF, SVGZ, CSV)
            # that the renderer accepts.
            renderer_cls = renderers.get_renderer_class_by_name(self.job.layout)
            compatible_output_formats = renderer_cls.get_compatible_output_formats()

            # Compute the intersection of the accepted output formats
            # with the desired output formats.
            output_formats = \
                list(set(compatible_output_formats) & set(RENDERING_RESULT_FORMATS))

            renderer.render(config, self.job.layout,
                            output_formats, prefix)

            # Create thumbnail
            self._gen_thumbnail(prefix, config.paper_width_mm,
                                config.paper_height_mm)

            self.result = RESULT_SUCCESS
            l.info("Finished rendering of job #%d." % self.job.id)
        except KeyboardInterrupt:
            self.result = RESULT_KEYBOARD_INTERRUPT
            l.info("Rendering of job #%d interrupted!" % self.job.id)
        except Exception, e:
            self.result = RESULT_RENDERING_EXCEPTION
            l.exception("Rendering of job #%d failed (exception occurred during"
                        " rendering)!" % self.job.id)
            errfile = os.path.join(RENDERING_RESULT_PATH, self.job.files_prefix() + "-errors.txt")
            fp = open(errfile, "w")
            traceback.print_exc(file=fp)
            fp.close()
            self._email_exception(e)

        return self.result


if __name__ == '__main__':
    def usage():
        sys.stderr.write('usage: %s <jobid> [timeout]\n' % sys.argv[0])

    if len(sys.argv) < 2 or len(sys.argv) > 3:
        usage()
        sys.exit(3)

    try:
        jobid = int(sys.argv[1])
        job = MapRenderingJob.objects.get(id=jobid)

        if job:
            prefix = 'renderer_%d_' % os.getpid()
            if len(sys.argv) == 3:
                renderer = ThreadingJobRenderer(job, int(sys.argv[2]), prefix)
            else:
                renderer = JobRenderer(job, prefix)

            sys.exit(renderer.run())
        else:
            sys.stderr.write('Job #%d not found!' % jobid)
            sys.exit(4)
    except ValueError:
        usage()
        sys.exit(3)
<|MERGE_RESOLUTION|>--- conflicted
+++ resolved
@@ -321,15 +321,11 @@
 	    if self.job.overlay:
                 for overlay in self.job.overlay.split(","):
                     config.overlays.append(renderer.get_overlay_by_name(overlay))
-<<<<<<< HEAD
             if self.job.track:
                 config.gpx_file = os.path.join(MEDIA_ROOT, self.job.track.name)
             else:
                 config.gpx_file = False
-=======
-            config.gpx_file = os.path.join(MEDIA_ROOT, self.job.track.name)
-            config.track_bbox_mode = self.job.track_bbox_mode
->>>>>>> afdcf40c
+                config.track_bbox_mode = 0
             config.paper_width_mm = self.job.paper_width_mm
             config.paper_height_mm = self.job.paper_height_mm
         except KeyboardInterrupt:
