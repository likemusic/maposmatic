--- conflicted
+++ resolved
@@ -308,16 +308,10 @@
             config.language = self.job.map_language
             config.stylesheet = renderer.get_stylesheet_by_name(
                 self.job.stylesheet)
-<<<<<<< HEAD
-            if self.job.overlay:
-                config.overlay = renderer.get_overlay_by_name(
-                    self.job.overlay)
-=======
             config.overlays = []
 	    if self.job.overlay:
                 for overlay in self.job.overlay.split(","):
                     config.overlays.append(renderer.get_overlay_by_name(overlay))
->>>>>>> 522af836
             config.paper_width_mm = self.job.paper_width_mm
             config.paper_height_mm = self.job.paper_height_mm
         except KeyboardInterrupt:
